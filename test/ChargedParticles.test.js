const {
    buidler,
    deployments,
    ethers,
    expect,
    EMPTY_STR,
    ZERO_ADDRESS,
} = require('./util/testEnv');

const {
    contractManager,
    toWei,
    toEth,
    toStr,
} = require('../js-utils/deploy-helpers');

const debug = require('debug')('ChargedParticles.test');


describe('ChargedParticles Contract', function () {
    let deployer;
    let primaryWallet;
    let secondaryWallet;

    let chargedParticles;
    let chargedParticlesTokenManager;
    let chargedParticlesEscrowManager;
    let dai;

    const _getDeployedContract = contractManager(buidler);

    describe("before minting ions", () => {

        const { presets } = require('../js-utils/deploy-helpers');
        const ion = presets.ChargedParticles.ionToken;
        
        beforeEach(async () => {
            [deployer, primaryWallet, secondaryWallet] = await buidler.ethers.getSigners();
            await deployments.fixture();
            chargedParticles              = await _getDeployedContract('ChargedParticles');
            chargedParticlesTokenManager  = await _getDeployedContract('ChargedParticlesTokenManager');
            chargedParticlesEscrowManager = await _getDeployedContract('ChargedParticlesEscrowManager');
        });

        it('should maintain correct versioning', async () => {
            expect(toStr(await chargedParticles.version())).to.equal('v0.4.2');
        });

        it('should only allow modifications from Role: Admin/DAO', async () => {
            const ethFee = toWei('1');
            const ionFee = toWei('2');

            // Test Non-Admin
            await expect(chargedParticles.connect(secondaryWallet).setupFees(ethFee, ionFee))
                .to.be.revertedWith('Ownable: caller is not the owner');

            // Test Admin
            await chargedParticles.setupFees(ethFee, ionFee);

            const { 0: createFeeEth, 1: createFeeIon } = await chargedParticles.getCreationPrice(false);
            debug({createFeeEth, createFeeIon});
            expect(createFeeEth).to.equal(ethFee);
            expect(createFeeIon).to.equal(ionFee);

            const { 0: createFeeEthForNFT, 1: createFeeIonForNFT } = await chargedParticles.getCreationPrice(true);
            debug({createFeeEthForNFT, createFeeIonForNFT});
            expect(createFeeEthForNFT).to.equal(ethFee.mul(2));
            expect(createFeeIonForNFT).to.equal(ionFee.mul(2));
        });

        it('should only allow modifications from Role: Maintainer', async () => {
            let isPaused = await chargedParticles.connect(secondaryWallet).isPaused();
            expect(isPaused).to.equal(false);

            // Test Non-Admin
            await expect(chargedParticles.connect(secondaryWallet).setPausedState(false))
                .to.be.revertedWith('Ownable: caller is not the owner');

            // Test Admin - Toggle True
            await chargedParticles.setPausedState(true);

            isPaused = await chargedParticles.connect(secondaryWallet).isPaused();
            expect(isPaused).to.equal(true);

            // Test Admin - Toggle False
            await chargedParticles.setPausedState(false);

            isPaused = await chargedParticles.isPaused();
            expect(isPaused).to.equal(false);
        });

        it('should allow the Admin/DAO to assign a Valid Token Manager', async () => {
            await expect(chargedParticles.connect(secondaryWallet).registerTokenManager(chargedParticlesTokenManager.address))
                .to.be.revertedWith('Ownable: caller is not the owner');

            await expect(chargedParticles.registerTokenManager(ZERO_ADDRESS))
                .to.be.revertedWith('CP: INVALID_ADDRESS');

            await chargedParticles.registerTokenManager(chargedParticlesTokenManager.address);
            expect(await chargedParticles.tokenMgr()).to.equal(chargedParticlesTokenManager.address);
        });

        it('should only allow Admin/DAO to Mint IONs one time', async () => {

            //  Test Non-Admin/DAO
            await expect(chargedParticles.connect(secondaryWallet).mintIons(ion.URI, ion.maxSupply, ion.mintFee))
<<<<<<< HEAD
                .to.be.revertedWith('CP: INVALID_DAO');
=======
                .to.be.revertedWith('Ownable: caller is not the owner');
>>>>>>> f200ded0

            // Test Mint
            chargedParticles.on("PlasmaTypeUpdated", (_plasmaTypeId, _symbol, _isPrivate, _initialMint, _uri, event) => {
                expect(_symbol).to.equal(web3.utils.keccak256('ION'));
                expect(_isPrivate).to.equal(false);
                expect(_initialMint).to.equal(ion.maxSupply);
                expect(_uri).to.equal(ion.uri);
            });

            await chargedParticles.mintIons(ion.URI, ion.maxSupply, ion.mintFee);
<<<<<<< HEAD

            await expect(chargedParticles.mintIons(ion.URI, ion.maxSupply, ion.mintFee)).to.be.revertedWith("CP: ALREADY_INIT");
        });

        describe("after minting ions", () => {

            let assetAmount = toWei('10');

            const particle = {
                name: "test-partcile",
                uri: "https://example.com",
                symbol: "TCH",
                accessType: 0,
                assetPair: "chai",
                maxSupply: toWei('20000'),
                mintFee: toWei('0.0001'),
                payWithIons: true
            }

            beforeEach(async () => {
                const ionTokenId = await chargedParticles.callStatic.mintIons(ion.URI, ion.maxSupply, ion.mintFee);
                await chargedParticles.mintIons(ion.URI, ion.maxSupply, ion.mintFee);
            });

            it('should not be able to create particle with ions when having insufficient balance', async () => {
                await expect(chargedParticles.connect(secondaryWallet).createParticle(
                    particle.name,
                    particle.uri,
                    particle.symbol,
                    particle.accessType,
                    particle.assetPair,
                    particle.maxSupply,
                    particle.mintFee,
                    particle.payWithIons
                )).to.be.revertedWith('E1155: INSUFF_BALANCE');
            });

            describe("after creating particle", () => {

                let particleTypeId;

                beforeEach(async () => {
                    particleTypeId = await chargedParticles.callStatic.createParticle(
                        particle.name,
                        particle.uri,
                        particle.symbol,
                        particle.accessType,
                        particle.assetPair,
                        particle.maxSupply,
                        particle.mintFee,
                        particle.payWithIons
                    );
                    await chargedParticles.createParticle(
                        particle.name,
                        particle.uri,
                        particle.symbol,
                        particle.accessType,
                        particle.assetPair,
                        particle.maxSupply,
                        particle.mintFee,
                        particle.payWithIons
                    );
                });

                it('cannot mint particles if having insufficient funds', async () => {

                    const dai = await _getDeployedContract('Dai');
                    await dai.mint(deployer.getAddress(), toWei('100'));
                    await dai.approve(chargedParticles.address, toWei('100'));

                    // await expect(chargedParticles.mintParticle(
                    //     primaryWallet.getAddress(),
                    //     particleTypeId,
                    //     toWei('100'),
                    //     "https://example.com",
                    //     ethers.utils.formatBytes32String("some quirky data")
                    // )).to.be.revertedWith('CP: INSUFF_FUNDS');

                    // const tokenId = await chargedParticles.callStatic.mintParticle(
                    //     orimaryWallet.getAddress(),
                    //     particleTypeId,
                    //     toWei('100'),
                    //     "https://example.com",
                    //     ethers.utils.formatBytes32String("some quirky data"),
                    //     { value: toWei('0.0001') }
                    // );

                    // chargedParticles.on('ParticleMinted', (_sender, _receiver, _tokenId, _uri, event) => {
                    //     expect(_tokenId).to.equal(tokenId);
                    // })

                    // await chargedParticles.mintParticle(
                    //     primaryWallet.getAddress(),
                    //     particleTypeId,
                    //     toWei('100'),
                    //     "https://example.com",
                    //     ethers.utils.formatBytes32String("some quirky data"),
                    //     { value: toWei('0.0001') }
                    // );

                });

            });
=======

            await expect(chargedParticles.mintIons(ion.URI, ion.maxSupply, ion.mintFee)).to.be.revertedWith("CP: ALREADY_INIT");
        });

        describe("after minting ions", () => {

            let assetAmount = toWei('10');

            const particle = {
                name: "test-partcile",
                uri: "https://example.com",
                symbol: "TCH",
                accessType: 0,
                assetPair: "chai",
                maxSupply: toWei('20000'),
                mintFee: toWei('0.0001'),
                payWithIons: true
            }

            beforeEach(async () => {
                const ionTokenId = await chargedParticles.callStatic.mintIons(ion.URI, ion.maxSupply, ion.mintFee);
                await chargedParticles.mintIons(ion.URI, ion.maxSupply, ion.mintFee);
            });

            it('should not be able to create particle with ions when having insufficient balance', async () => {
                await expect(chargedParticles.connect(secondaryWallet).createParticle(
                    particle.name,
                    particle.uri,
                    particle.symbol,
                    particle.accessType,
                    particle.assetPair,
                    particle.maxSupply,
                    particle.mintFee,
                    particle.payWithIons
                )).to.be.revertedWith('E1155: INSUFF_BALANCE');
            });

            describe("after creating particle", () => {

                let particleTypeId;

                beforeEach(async () => {
                    particleTypeId = await chargedParticles.callStatic.createParticle(
                        particle.name,
                        particle.uri,
                        particle.symbol,
                        particle.accessType,
                        particle.assetPair,
                        particle.maxSupply,
                        particle.mintFee,
                        particle.payWithIons
                    );
                    await chargedParticles.createParticle(
                        particle.name,
                        particle.uri,
                        particle.symbol,
                        particle.accessType,
                        particle.assetPair,
                        particle.maxSupply,
                        particle.mintFee,
                        particle.payWithIons
                    );
                });

                it('cannot mint particles if having insufficient funds', async () => {

                    const dai = await _getDeployedContract('Dai');
                    await dai.mint(deployer.getAddress(), toWei('100'));
                    await dai.approve(chargedParticles.address, toWei('100'));

                    // await expect(chargedParticles.mintParticle(
                    //     primaryWallet.getAddress(),
                    //     particleTypeId,
                    //     toWei('100'),
                    //     "https://example.com",
                    //     ethers.utils.formatBytes32String("some quirky data")
                    // )).to.be.revertedWith('CP: INSUFF_FUNDS');

                    // const tokenId = await chargedParticles.callStatic.mintParticle(
                    //     orimaryWallet.getAddress(),
                    //     particleTypeId,
                    //     toWei('100'),
                    //     "https://example.com",
                    //     ethers.utils.formatBytes32String("some quirky data"),
                    //     { value: toWei('0.0001') }
                    // );

                    // chargedParticles.on('ParticleMinted', (_sender, _receiver, _tokenId, _uri, event) => {
                    //     expect(_tokenId).to.equal(tokenId);
                    // })

                    // await chargedParticles.mintParticle(
                    //     primaryWallet.getAddress(),
                    //     particleTypeId,
                    //     toWei('100'),
                    //     "https://example.com",
                    //     ethers.utils.formatBytes32String("some quirky data"),
                    //     { value: toWei('0.0001') }
                    // );

                });



                // it.only('withdrawFees', async () => {
                //     const balanceBefore1 = await web3.eth.getBalance(ionHodler);
                //     const receipt1 = await contractInstance.methods.withdrawFees(ionHodler).send({ from: owner, gas: 5e6 });
                //     const balanceAfter1 = await web3.eth.getBalance(ionHodler);

                //     expectEvent(receipt1, 'ContractFeesWithdrawn', {
                //         _sender: owner,
                //         _receiver: ionHodler,
                //         _amount: '0'
                //     });
                //     expect((balanceAfter1 - balanceBefore1).toString()).toBe('0');

                //     await contractInstance.methods.mintPlasma(ionHodler, ionTokenId, 3, []).send({ from: nonOwner, gas: 5e6, value: web3.utils.toWei('5', 'ether') });

                //     const balanceBefore2 = await web3.eth.getBalance(ionHodler);
                //     const receipt2 = await contractInstance.methods.withdrawFees(ionHodler).send({ from: owner, gas: 5e6 });
                //     const balanceAfter2 = await web3.eth.getBalance(ionHodler);

                //     expectEvent(receipt2, 'ContractFeesWithdrawn', {
                //         _sender: owner,
                //         _receiver: ionHodler,
                //         _amount: web3.utils.toWei('3', 'ether').toString()
                //     });
                //     expect(web3.utils.fromWei((balanceAfter2 - balanceBefore2).toString(), 'ether')).toBe('3');

                //     const balanceBefore3 = await web3.eth.getBalance(ionHodler);
                //     const receipt3 = await contractInstance.methods.withdrawFees(ionHodler).send({ from: owner, gas: 5e6 });
                //     const balanceAfter3 = await web3.eth.getBalance(ionHodler);

                //     expectEvent(receipt3, 'ContractFeesWithdrawn', {
                //         _sender: owner,
                //         _receiver: ionHodler,
                //         _amount: '0'
                //     });
                //     expect((balanceAfter3 - balanceBefore3).toString()).toBe('0');
                // });
            }); 
>>>>>>> f200ded0

        });

    });

});

// describe('ChargedParticles', () => {
//   let [owner, nonOwner, ionHodler] = accounts;
//   let chargedParticles;
//   let tokenManagerInstance;
//   let helper;

//   beforeEach(async () => {
//     helper = await TestHelper();
//   });

//   it('initializer', async () => {
//     debug('initializer');
//     // chargedParticles = await helper.createProxy(ChargedParticles, { initMethod: 'initialize' });
//     chargedParticles = await ChargedParticles.new();
//     debug({chargedParticles});
//     const version = await chargedParticles.version({ from: owner });
//     debug({version});
//     expect(web3.utils.hexToAscii(version)).toMatch("v0.4.2");
//   });


//   describe('with Token manager', () => {
//     beforeEach(async () => {
//       chargedParticles = await helper.createProxy(ChargedParticles, { initMethod: 'initialize', initArgs: [owner] });
//       tokenManagerInstance = await helper.createProxy(ChargedParticlesTokenManager, { initMethod: 'initialize', initArgs: [owner] });
//     });

//     it('registerTokenManager', async () => {
//       await expectRevert(
//         chargedParticles.registerTokenManager(tokenManagerInstance.address).send({ from: nonOwner }),
//         "Ownable: caller is not the owner"
//       );
      
//       await expectRevert(
//         chargedParticles.registerTokenManager(constants.ZERO_ADDRESS).send({ from: owner }),
//         "E412"
//       );
//     });

//     it('mintIons', async () => {
//       const mintFee = web3.utils.toWei('1', 'ether')

//       await chargedParticles.registerTokenManager(tokenManagerInstance.address).send({ from: owner });
//       await tokenManagerInstance.methods.setFusedParticleState(chargedParticles.address, true).send({ from: owner });
//       await expectRevert(
//         chargedParticles.mintIons('https://www.example.com', 1337, 42, mintFee).send({ from: nonOwner }),
//         "Ownable: caller is not the owner"
//       );
//       await expectRevert(
//         chargedParticles.mintIons('', 1337, 42, mintFee).send({ from: owner }),
//         "E107"
//       );

//       const receipt = await chargedParticles.mintIons('https://www.example.com', 1337, 42, mintFee).send({ from: owner, gas: 5e6 });
//       expectEvent(receipt, 'PlasmaTypeUpdated', {
//         _symbol: web3.utils.keccak256('ION'),
//         _isPrivate: false,
//         _initialMint: '42',
//         _uri: 'https://www.example.com'
//       });

//       await expectRevert(
//         chargedParticles.mintIons('https://www.example.com', 1337, 42, mintFee).send({ from: owner }),
//         "E416"
//       );
//     });

//     describe('Public Read of Ion token', () => {
//       let ionTokenId;

//       beforeEach(async () => {
//         await chargedParticles.registerTokenManager(tokenManagerInstance.address).send({ from: owner });
//         await tokenManagerInstance.methods.setFusedParticleState(chargedParticles.address, true).send({ from: owner });
//         const receipt = await chargedParticles.mintIons(
//           'https://www.example.com',
//           1337,
//           42,
//           web3.utils.toWei('1', 'ether')
//         ).send({ from: owner, gas: 5e6 });
//         ionTokenId = receipt.events['PlasmaTypeUpdated'].returnValues['_plasmaTypeId'];
//       });

//       it('uri', async () => {
//         const uri = await chargedParticles.uri(ionTokenId).call({ from: nonOwner });
//         expect(uri).to.equal('https://www.example.com');
//       });

//       it('getTypeCreator', async () => {
//         const typeCreator = await chargedParticles.getTypeCreator(ionTokenId).call({ from: nonOwner });
//         expect(typeCreator).to.equal(owner);
//       });

//       it('getTypeTokenBridge', async () => {
//         const bridgeAddress = await chargedParticles.getTypeTokenBridge(ionTokenId).call({ from: nonOwner });
//         expect(bridgeAddress).not.to.equal(owner);
//         expect(bridgeAddress).not.to.equal(nonOwner);
//         expect(bridgeAddress).not.to.equal(ionHodler);
//         expect(bridgeAddress).not.to.equal(chargedParticles.address);
//         expect(bridgeAddress).not.to.equal(tokenManagerInstance.address);
//       });

//       it('canMint', async () => {
//         let canMint = await chargedParticles.canMint(ionTokenId, 1).call({ from: nonOwner });
//         expect(canMint).to.equal(true);
//         canMint = await chargedParticles.canMint(ionTokenId, 2000).call({ from: nonOwner });
//         expect(canMint).to.equal(false);
//       });

//       it('getSeriesNumber', async () => {
//         const seriesNumber = await chargedParticles.getSeriesNumber(ionTokenId).call({ from: nonOwner });
//         expect(seriesNumber).to.equal('0');
//       });

//       it('getMintingFee', async () => {
//         const mintFee = await chargedParticles.getMintingFee(ionTokenId).call({ from: nonOwner });
//         expect(web3.utils.fromWei(mintFee, 'ether')).to.equal('1');
//       });

//       it('getMaxSupply', async () => {
//         const maxSupply = await chargedParticles.getMaxSupply(ionTokenId).call({ from: nonOwner });
//         expect(maxSupply).to.equal('1337');
//       });

//       it('getTotalMinted', async () => {
//         const totalMinted = await chargedParticles.getTotalMinted(ionTokenId).call({ from: nonOwner });
//         expect(totalMinted).to.equal('42');
//       });
//     });

//     describe('Operations on Ion token', () => {
//       let ionTokenId;

//       beforeEach(async () => {
//         await chargedParticles.registerTokenManager(tokenManagerInstance.address).send({ from: owner });
//         await tokenManagerInstance.methods.setFusedParticleState(chargedParticles.address, true).send({ from: owner });
//         const receipt = await chargedParticles.mintIons(
//           'https://www.example.com',
//           1337,
//           42,
//           web3.utils.toWei('1', 'ether')
//         ).send({ from: owner, gas: 5e6 });
//         ionTokenId = receipt.events['PlasmaTypeUpdated'].returnValues['_plasmaTypeId'];
//       });

//       it('mintParticle', async () => {
//         await chargedParticles.setPausedState(true).send({ from: owner });
//         await expectRevert(
//           chargedParticles.mintParticle(ionHodler, ionTokenId, 10, '', []).send({ from: owner }),
//           "E417"
//         );
//         await chargedParticles.setPausedState(false).send({ from: owner });

//         await expectRevert(
//           chargedParticles.mintParticle(ionHodler, ionTokenId, 10, '', []).send({ from: owner }),
//           "E104"
//         );
//       });

//       it('burnParticle', async () => {
//         expectRevert(
//           chargedParticles.burnParticle(ionTokenId).send({ from: owner }),
//           "E104"
//         );
//       });

//       it('energizeParticle', async () => {
//         expectRevert(
//           chargedParticles.energizeParticle(ionTokenId, 10).send({ from: owner }),
//           "E104"
//         );
//       });

//       it('mintPlasma from creator', async () => {
//         await chargedParticles.setPausedState(true).send({ from: owner });
//         await expectRevert(
//           chargedParticles.mintPlasma(ionHodler, ionTokenId, 10, []).send({ from: owner }),
//           "E417"
//         );
//         await chargedParticles.setPausedState(false).send({ from: owner });

//         // Mint amount exceends limit
//         await expectRevert(
//           chargedParticles.mintPlasma(ionHodler, ionTokenId, 9999, []).send({ from: owner }),
//           "E407"
//         );

//         const receipt = await chargedParticles.mintPlasma(ionHodler, ionTokenId, 3, []).send({ from: owner, gas: 5e6 });
//         expectEvent(receipt, 'PlasmaMinted', {
//           _sender: owner,
//           _receiver: ionHodler,
//           _typeId: ionTokenId,
//           _amount: '3'
//         });
//         expect(await tokenManagerInstance.methods.balanceOf(ionHodler, ionTokenId).call()).to.equal('3');
//       });

//       it('mintPlasma from non-creator', async () => {
//         // Mint amount exceends limit
//         await expectRevert(
//           chargedParticles.mintPlasma(ionHodler, ionTokenId, 9999, []).send({ from: nonOwner }),
//           "E407"
//         );

//         // Not including the minting fee with the transaction
//         await expectRevert(
//           chargedParticles.mintPlasma(ionHodler, ionTokenId, 10, []).send({ from: nonOwner, gas: 5e6 }),
//           "E404"
//         );

//         const receipt = await chargedParticles
//           .mintPlasma(ionHodler, ionTokenId, 3, [])
//           .send({ from: nonOwner, gas: 5e6, value: web3.utils.toWei('5', 'ether') });

//         expectEvent(receipt, 'PlasmaMinted', {
//           _sender: nonOwner,
//           _receiver: ionHodler,
//           _typeId: ionTokenId,
//           _amount: '3'
//         });

//         const balance = await tokenManagerInstance.methods.balanceOf(ionHodler, ionTokenId).call({ from: ionHodler });
//         expect(balance).to.equal('3');
//       });

//       it('withdrawFees', async () => {
//         await chargedParticles.mintPlasma(ionHodler, ionTokenId, 3, []).send({ from: nonOwner, gas: 5e6, value: web3.utils.toWei('5', 'ether') });

//         expectRevert(
//           chargedParticles.withdrawFees(ionHodler).send({ from: nonOwner, gas: 5e6 }),
//           "Ownable: caller is not the owner"
//         );

//         expectRevert(
//           chargedParticles.withdrawFees('0x0000000000000000000000000000000000000000').send({ from: owner, gas: 5e6 }),
//           "E412"
//         );

//         const balanceBefore = await web3.eth.getBalance(ionHodler);
//         const receipt = await chargedParticles.withdrawFees(ionHodler).send({ from: owner, gas: 5e6 });
//         const balanceAfter = await web3.eth.getBalance(ionHodler);

//         expectEvent(receipt, 'ContractFeesWithdrawn', {
//           _sender: owner,
//           _receiver: ionHodler,
//           _amount: web3.utils.toWei('3', 'ether').toString()
//         });
//         expect(web3.utils.fromWei((balanceAfter - balanceBefore).toString(), 'ether')).to.equal('3');
//       });

//       it('burnPlasma', async () => {
//         expectRevert(
//           chargedParticles.burnPlasma(ionTokenId, 10).send({ from: nonOwner }),
//           "E106"
//         );

//         const receipt = await chargedParticles.burnPlasma(ionTokenId, 10).send({ from: owner });
  
//         expectEvent(receipt, 'PlasmaBurned', {
//           _from: owner,
//           _typeId: ionTokenId,
//           _amount: '10'
//         });

//         const balance = await tokenManagerInstance.methods.balanceOf(owner, ionTokenId).call({ from: owner });
//         expect(balance).to.equal('32');
//       });
//     });
//   });
// });<|MERGE_RESOLUTION|>--- conflicted
+++ resolved
@@ -104,11 +104,7 @@
 
             //  Test Non-Admin/DAO
             await expect(chargedParticles.connect(secondaryWallet).mintIons(ion.URI, ion.maxSupply, ion.mintFee))
-<<<<<<< HEAD
-                .to.be.revertedWith('CP: INVALID_DAO');
-=======
                 .to.be.revertedWith('Ownable: caller is not the owner');
->>>>>>> f200ded0
 
             // Test Mint
             chargedParticles.on("PlasmaTypeUpdated", (_plasmaTypeId, _symbol, _isPrivate, _initialMint, _uri, event) => {
@@ -119,7 +115,6 @@
             });
 
             await chargedParticles.mintIons(ion.URI, ion.maxSupply, ion.mintFee);
-<<<<<<< HEAD
 
             await expect(chargedParticles.mintIons(ion.URI, ion.maxSupply, ion.mintFee)).to.be.revertedWith("CP: ALREADY_INIT");
         });
@@ -222,110 +217,6 @@
 
                 });
 
-            });
-=======
-
-            await expect(chargedParticles.mintIons(ion.URI, ion.maxSupply, ion.mintFee)).to.be.revertedWith("CP: ALREADY_INIT");
-        });
-
-        describe("after minting ions", () => {
-
-            let assetAmount = toWei('10');
-
-            const particle = {
-                name: "test-partcile",
-                uri: "https://example.com",
-                symbol: "TCH",
-                accessType: 0,
-                assetPair: "chai",
-                maxSupply: toWei('20000'),
-                mintFee: toWei('0.0001'),
-                payWithIons: true
-            }
-
-            beforeEach(async () => {
-                const ionTokenId = await chargedParticles.callStatic.mintIons(ion.URI, ion.maxSupply, ion.mintFee);
-                await chargedParticles.mintIons(ion.URI, ion.maxSupply, ion.mintFee);
-            });
-
-            it('should not be able to create particle with ions when having insufficient balance', async () => {
-                await expect(chargedParticles.connect(secondaryWallet).createParticle(
-                    particle.name,
-                    particle.uri,
-                    particle.symbol,
-                    particle.accessType,
-                    particle.assetPair,
-                    particle.maxSupply,
-                    particle.mintFee,
-                    particle.payWithIons
-                )).to.be.revertedWith('E1155: INSUFF_BALANCE');
-            });
-
-            describe("after creating particle", () => {
-
-                let particleTypeId;
-
-                beforeEach(async () => {
-                    particleTypeId = await chargedParticles.callStatic.createParticle(
-                        particle.name,
-                        particle.uri,
-                        particle.symbol,
-                        particle.accessType,
-                        particle.assetPair,
-                        particle.maxSupply,
-                        particle.mintFee,
-                        particle.payWithIons
-                    );
-                    await chargedParticles.createParticle(
-                        particle.name,
-                        particle.uri,
-                        particle.symbol,
-                        particle.accessType,
-                        particle.assetPair,
-                        particle.maxSupply,
-                        particle.mintFee,
-                        particle.payWithIons
-                    );
-                });
-
-                it('cannot mint particles if having insufficient funds', async () => {
-
-                    const dai = await _getDeployedContract('Dai');
-                    await dai.mint(deployer.getAddress(), toWei('100'));
-                    await dai.approve(chargedParticles.address, toWei('100'));
-
-                    // await expect(chargedParticles.mintParticle(
-                    //     primaryWallet.getAddress(),
-                    //     particleTypeId,
-                    //     toWei('100'),
-                    //     "https://example.com",
-                    //     ethers.utils.formatBytes32String("some quirky data")
-                    // )).to.be.revertedWith('CP: INSUFF_FUNDS');
-
-                    // const tokenId = await chargedParticles.callStatic.mintParticle(
-                    //     orimaryWallet.getAddress(),
-                    //     particleTypeId,
-                    //     toWei('100'),
-                    //     "https://example.com",
-                    //     ethers.utils.formatBytes32String("some quirky data"),
-                    //     { value: toWei('0.0001') }
-                    // );
-
-                    // chargedParticles.on('ParticleMinted', (_sender, _receiver, _tokenId, _uri, event) => {
-                    //     expect(_tokenId).to.equal(tokenId);
-                    // })
-
-                    // await chargedParticles.mintParticle(
-                    //     primaryWallet.getAddress(),
-                    //     particleTypeId,
-                    //     toWei('100'),
-                    //     "https://example.com",
-                    //     ethers.utils.formatBytes32String("some quirky data"),
-                    //     { value: toWei('0.0001') }
-                    // );
-
-                });
-
 
 
                 // it.only('withdrawFees', async () => {
@@ -365,7 +256,6 @@
                 //     expect((balanceAfter3 - balanceBefore3).toString()).toBe('0');
                 // });
             }); 
->>>>>>> f200ded0
 
         });
 

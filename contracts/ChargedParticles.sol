--- conflicted
+++ resolved
@@ -637,14 +637,7 @@
         returns (uint256)
     {
         uint256 _typeId = tokenMgr.getNonFungibleBaseType(_tokenId);
-<<<<<<< HEAD
-
         require(tokenMgr.isNonFungibleBaseType(_typeId), "CP: FUNGIBLE_TYPE");
-
-        bytes16 _assetPairId = typeAssetPairId[_typeId];
-=======
-        require(tokenMgr.isNonFungibleBaseType(_typeId), "CP: FUNGIBLE_TYPE");
->>>>>>> f200ded0
 
         // Transfer Asset Token from Caller to Contract
         bytes16 _assetPairId = typeAssetPairId[_typeId];

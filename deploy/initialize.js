--- conflicted
+++ resolved
@@ -84,13 +84,10 @@
     log("\n  Enabling Contracts...")
     await ChargedParticles.setPausedState(false)
 
-<<<<<<< HEAD
-=======
     // log("\n  Minting ION Tokens...")
     // const ionToken = presets.ChargedParticles.ionToken
     // await ChargedParticles.mintIons(ionToken.URI, ionToken.maxSupply, ionToken.mintFee)
 
->>>>>>> f200ded0
     // Display Contract Addresses
     log("\n  Contract Deployments Complete!\n\n  Contracts:")
     log("  - ChaiEscrow:                    ", ChaiEscrow.address)
